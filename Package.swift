--- conflicted
+++ resolved
@@ -19,12 +19,7 @@
 let package = Package(
     name: "Kitura-Credentials",
     dependencies: [
-<<<<<<< HEAD
-        .Package(url: "https://github.com/IBM-Swift/Kitura.git", majorVersion: 0, minor: 12),
-        .Package(url: "https://github.com/IBM-Swift/Kitura-Session.git", majorVersion: 0, minor: 4)
-=======
-        .Package(url: "https://github.com/IBM-Swift/Kitura.git", majorVersion: 0, minor: 13),
-        .Package(url: "https://github.com/IBM-Swift/Kitura-Session.git", majorVersion: 0, minor: 5)
->>>>>>> 03a35bde
+        .Package(url: "https://github.com/IBM-Swift/Kitura.git", majorVersion: 0, minor: 14),
+        .Package(url: "https://github.com/IBM-Swift/Kitura-Session.git", majorVersion: 0, minor: 6)
     ]
 )