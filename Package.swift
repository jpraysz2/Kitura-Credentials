--- conflicted
+++ resolved
@@ -19,10 +19,6 @@
 let package = Package(
     name: "Kitura-Credentials",
     dependencies: [
-<<<<<<< HEAD
-        .Package(url: "https://github.com/IBM-Swift/Kitura.git", majorVersion: 0, minor: 6)
-=======
-        .Package(url: "https://github.com/IBM-Swift/Kitura.git", majorVersion: 0, minor: 7)
->>>>>>> 783c3525
+        .Package(url: "https://github.com/IBM-Swift/Kitura.git", majorVersion: 0, minor: 8)
     ]
 )